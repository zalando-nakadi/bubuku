--- conflicted
+++ resolved
@@ -18,16 +18,12 @@
 from bubuku.utils import CmdHelper
 from bubuku.zookeeper import BukuExhibitor, load_exhibitor_proxy
 from bubuku.env_provider import EnvProvider
+
 _LOG = logging.getLogger('bubuku.main')
 
 
-<<<<<<< HEAD
-def apply_features(features: dict, controller: Controller, buku_proxy: BukuExhibitor, broker: BrokerManager,
+def apply_features(api_port, features: dict, controller: Controller, buku_proxy: BukuExhibitor, broker: BrokerManager,
                    kafka_properties: KafkaProperties, env_provider: EnvProvider) -> list:
-=======
-def apply_features(api_port, features: dict, controller: Controller, buku_proxy: BukuExhibitor, broker: BrokerManager,
-                   kafka_properties: KafkaProperties, amazon: Amazon) -> list:
->>>>>>> 75c50129
     for feature, config in features.items():
         if feature == 'restart_on_exhibitor':
             controller.add_check(CheckExhibitorAddressChanged(buku_proxy, broker))
@@ -71,15 +67,10 @@
 
     cmd_helper = CmdHelper()
     controller.add_check(CheckBrokerStopped(broker, buku_proxy))
-<<<<<<< HEAD
-    controller.add_check(RemoteCommandExecutorCheck(buku_proxy, broker))
-    apply_features(config.features, controller, buku_proxy, broker, kafka_properties, env_provider)
-=======
     controller.add_check(RemoteCommandExecutorCheck(buku_proxy, broker, config.health_port))
     controller.add_check(GenerateDataSizeStatistics(buku_proxy, broker, cmd_helper,
                                                     kafka_properties.get_property("log.dirs").split(",")))
-    apply_features(config.health_port, config.features, controller, buku_proxy, broker, kafka_properties, amazon)
->>>>>>> 75c50129
+    apply_features(config.health_port, config.features, controller, buku_proxy, broker, kafka_properties, env_provider)
 
     _LOG.info('Starting health server')
     health.start_server(config.health_port, cmd_helper)
