import logging

import click
import requests
from requests import Response

from bubuku.features.remote_exec import RemoteCommandExecutorCheck
<<<<<<< HEAD
from bubuku.zookeeper import load_exhibitor_proxy, BukuExhibitor, RebalanceThrottleManager
=======
from bubuku.utils import get_opt_broker_id, prepare_configs, is_cluster_healthy
from bubuku.zookeeper import load_exhibitor_proxy, BukuExhibitor
>>>>>>> 30086c0f

_LOG = logging.getLogger('bubuku.cli')


def _print_table(table: list, print_function=None):
    if not print_function:
        print_function = print
    names = sorted(set([v for v in sum([list(k.keys()) for k in table], [])]))
    lengths = {n: len(n) for n in names}
    for d in table:
        for k, v in d.items():
            if lengths[k] < len(str(v)):
                lengths[k] = len(str(v))
    format_string = '  '.join(['{!s:' + str(lengths[n]) + 's}' for n in names])
    print_function(format_string.format(*names))
    for item in table:
        print_function(format_string.format(*[item.get(n, '') for n in names]))


def __validate_not_empty(ctx, param, value):
    if not value:
        raise click.BadParameter('Parameter must have value')
    return value


def __check_all_broker_ids_exist(broker_ids: list, zk: BukuExhibitor):
    registered_brokers = zk.get_broker_ids()
    unknown_brokers = [broker_id for broker_id in broker_ids if broker_id not in registered_brokers]
    if len(unknown_brokers) == 1:
        raise Exception('1 broker id is not valid: {}'.format(unknown_brokers[0]))
    if len(unknown_brokers) > 1:
        raise Exception('{} broker ids are not valid: {}'.format(len(unknown_brokers), ",".join(unknown_brokers)))


logging.basicConfig(level=getattr(logging, 'INFO', None))


@click.group()
def cli():
    logo = """
        ____        __          __        
       / __ )__  __/ /_  __  __/ /____  __
      / __  / / / / __ \/ / / / //_/ / / /
     / /_/ / /_/ / /_/ / /_/ / ,< / /_/ / 
    /_____/\__,_/_.___/\__,_/_/|_|\__,_/  
    """
    print(logo)
    print('Start, monitor and rebalance kafka cluster in AWS setup')
    print()
    pass


@cli.command('restart', help='Restart kafka instance')
@click.option('--broker', type=click.STRING,
              help='Broker id to restart. By default current broker id is restarted')
def restart_broker(broker: str):
    config, env_provider = prepare_configs()
    with load_exhibitor_proxy(env_provider.get_address_provider(), config.zk_prefix) as zookeeper:
        broker_id = get_opt_broker_id(broker, config, zookeeper, env_provider)
        RemoteCommandExecutorCheck.register_restart(zookeeper, broker_id)


@cli.command('rolling-restart', help='Rolling restart of Kafka cluster')
@click.option('--image-tag', type=click.STRING, help='Docker image to run Kafka broker')
@click.option('--instance-type', type=click.STRING, default='m4.4xlarge',
              help='AWS instance type to run Kafka broker on')
@click.option('--scalyr-key', type=click.STRING, help='Scalyr account key')
@click.option('--scalyr-region', type=click.STRING, help='Scalyr region to use')
@click.option('--kms-key-id', type=click.STRING, help='Kms key id to decrypt data with')
@click.option('--cool-down', type=click.INT, default=20, show_default=True,
              help='Number of seconds to wait before passing the restart task to another broker, after cluster is '
                   'stable')
def rolling_restart_broker(image_tag: str, instance_type: str, scalyr_key: str, scalyr_region: str, kms_key_id: str,
                           cool_down: int):
    if not is_cluster_healthy():
        print('Cluster is not healthy, try again later :)')
        return

    config, env_provider = prepare_configs()
    with load_exhibitor_proxy(env_provider.get_address_provider(), config.zk_prefix) as zookeeper:
        broker_id = get_opt_broker_id(None, config, zookeeper, env_provider)
        RemoteCommandExecutorCheck.register_rolling_restart(zookeeper, broker_id, image_tag, instance_type, scalyr_key,
                                                            scalyr_region, kms_key_id, cool_down)


@cli.command('rebalance', help='Run rebalance process on one of brokers. If rack-awareness is enabled, replicas will '
                               'only be move to other brokers in the same rack')
@click.option('--broker', type=click.STRING,
              help="Broker instance on which to perform rebalance. By default, any free broker will start it")
@click.option('--empty_brokers', type=click.STRING,
              help="Comma-separated list of brokers to empty. All partitions will be moved to other brokers")
@click.option('--exclude_topics', type=click.STRING, help="Comma-separated list of topics to exclude from rebalance")
@click.option('--bin-packing', is_flag=True, help="Use bean packing approach instead of one way processing")
@click.option('--parallelism', type=click.INT, default=1, show_default=True,
              help="Amount of partitions to move in a single rebalance step")
<<<<<<< HEAD
@click.option('--throttle', type=click.INT, default=100000000, help="Upper bound on bandwidth (in bytes/sec) used for "
                                                                    "rebalance")
def rebalance_partitions(broker: str, empty_brokers: str, exclude_topics: str, parallelism: int, bin_packing: bool,
                         throttle: int):
    config, env_provider = __prepare_configs()
=======
def rebalance_partitions(broker: str, empty_brokers: str, exclude_topics: str, parallelism: int, bin_packing: bool):
    config, env_provider = prepare_configs()
>>>>>>> 30086c0f
    with load_exhibitor_proxy(env_provider.get_address_provider(), config.zk_prefix) as zookeeper:
        empty_brokers_list = [] if empty_brokers is None else empty_brokers.split(',')
        exclude_topics_list = [] if exclude_topics is None else exclude_topics.split(',')
        __check_all_broker_ids_exist(empty_brokers_list, zookeeper)
        broker_id = get_opt_broker_id(broker, config, zookeeper, env_provider) if broker else None
        RemoteCommandExecutorCheck.register_rebalance(zookeeper, broker_id, empty_brokers_list,
                                                      exclude_topics_list, parallelism, bin_packing, throttle)


@cli.command('migrate', help='Replace one broker with another for all partitions')
@click.option('--from', 'from_', type=click.STRING, callback=__validate_not_empty,
              help='List of brokers to migrate from (separated with ",")')
@click.option('--to', type=click.STRING, callback=__validate_not_empty,
              help='List of brokers to migrate to (separated with ",")')
@click.option('--shrink', is_flag=True, default=False, show_default=True,
              help='Whether or not to shrink replaced broker ids form partition assignment')
@click.option('--broker', type=click.STRING, help='Optional broker id to execute check on')
@click.option('--parallelism', type=click.INT, show_default=True, default=1,
              help="Amount of partitions to move in a single migration step")
def migrate_broker(from_: str, to: str, shrink: bool, broker: str, parallelism: int):
    config, env_provider = prepare_configs()
    with load_exhibitor_proxy(env_provider.get_address_provider(), config.zk_prefix) as zookeeper:
        broker_id = get_opt_broker_id(broker, config, zookeeper, env_provider) if broker else None
        RemoteCommandExecutorCheck.register_migration(zookeeper, from_.split(','), to.split(','), shrink, broker_id,
                                                      parallelism)


@cli.command('swap_fat_slim', help='Move one partition from fat broker to slim one')
@click.option('--threshold', type=click.INT, default="100000", show_default=True, help="Threshold in kb to run swap")
def swap_partitions(threshold: int):
    config, env_provider = prepare_configs()
    with load_exhibitor_proxy(env_provider.get_address_provider(), config.zk_prefix) as zookeeper:
        RemoteCommandExecutorCheck.register_fatboy_slim(zookeeper, threshold_kb=threshold)


@cli.group(name='actions', help='Work with running actions')
def actions():
    pass


@actions.command('list', help='List all the actions on broker(s)')
@click.option('--broker', type=click.STRING,
              help='Broker id to list actions on. By default all brokers are enumerated')
def list_actions(broker: str):
    table = []
    config, env_provider = prepare_configs()

    for broker_id, address in _list_broker_addresses(config, env_provider, broker):
        try:
            response = requests.get('http://{}:{}/api/controller/queue'.format(address, config.health_port))
        except Exception as e:
            print('Failed to query information on {} ({})'.format(broker_id, address))
            _LOG.error('Failed to query information on {} ({})'.format(broker_id, address), exc_info=e)
            continue
        line = {
            '_broker_id': broker_id,
            '_broker_address': address,
        }
        if response.status_code != 200:
            line['error'] = _extract_error(response)
            table.append(line)
        else:
            changes = response.json()
            if not changes:
                line.update({
                    'type': None,
                    'description': None,
                    'running': None
                })
                table.append(line)
            else:
                for change in changes:
                    line_copy = dict(line)
                    line_copy.update(change)
                    table.append(line_copy)
    if not table:
        print('No brokers found')
    else:
        _print_table(table)


@actions.command('delete', help='Remove all actions of specified type on broker(s)')
@click.option('--action', type=click.STRING,
              help='Action to delete')
@click.option('--broker', type=click.STRING,
              help='Broker id to delete actions on. By default actions are deleted on all brokers')
def delete_actions(action: str, broker: str):
    if not action:
        print('No action specified. Please specify it')
    config, env_provider = prepare_configs()

    for broker_id, address in _list_broker_addresses(config, env_provider, broker):
        try:
            response = requests.delete(
                'http://{}:{}/api/controller/queue/{}'.format(address, config.health_port, action))
        except Exception as e:
            print('Failed to query information on {} ({})'.format(broker_id, address))
            _LOG.error('Failed to query information on {} ({})'.format(broker_id, address), exc_info=e)
            continue
        if response.status_code not in (200, 204):
            print('Failed to delete action from {} ({}): {}'.format(broker, address, _extract_error(response)))
        else:
            print('Removed action {} from {} ({})'.format(action, broker_id, address))


def _extract_error(response: Response):
    try:
        return response.json()['message']
    except Exception as e:
        _LOG.error('Failed to parse response message', exc_info=e)
        return response.text()


def _list_broker_addresses(config, env_provider, broker):
    with load_exhibitor_proxy(env_provider.get_address_provider(), config.zk_prefix) as zookeeper:
        for broker_id in zookeeper.get_broker_ids():
            if broker and broker != broker_id:
                continue
            yield broker_id, zookeeper.get_broker_address(broker_id)


@cli.command('stats', help='Display statistics about brokers')
def show_stats():
    config, env_provider = prepare_configs()
    with load_exhibitor_proxy(env_provider.get_address_provider(), config.zk_prefix) as zookeeper:
        disk_stats = zookeeper.get_disk_stats()
        table = []
        for broker_id in zookeeper.get_broker_ids():
            disk = disk_stats.get(broker_id, {}).get('disk') if disk_stats else {}
            table.append({
                'Broker Id': broker_id,
                'Address': zookeeper.get_broker_address(broker_id),
                'Free kb': disk.get('free_kb'),
                'Used kb': disk.get('used_kb')
            })
        _print_table(table)


@cli.group(name='validate', help='Validates internal structures of kafka/zk')
def validate():
    pass


@validate.command('replication', help='Returns all partitions whose ISR size differs from the replication factor or '
                                      'have not registered broker ids')
@click.option('--factor', type=click.INT, default=3, show_default=True, help='Replication factor')
def validate_replication(factor: int):
    config, env_provider = prepare_configs()
    with load_exhibitor_proxy(env_provider.get_address_provider(), config.zk_prefix) as zookeeper:
        brokers = {int(x) for x in zookeeper.get_broker_ids()}
        table = []
        for topic_name, partition, state in zookeeper.load_partition_states():
            if len(state['isr']) != factor or not set(state['isr']).issubset(brokers):
                table.append({
                    'Partition': partition,
                    'Topic': topic_name,
                    'State': state
                })
        if table:
            _LOG.info('Invalid topics:')
            _print_table(table)
        else:
            print('All replica lists look valid')


if __name__ == '__main__':
    cli()<|MERGE_RESOLUTION|>--- conflicted
+++ resolved
@@ -5,12 +5,10 @@
 from requests import Response
 
 from bubuku.features.remote_exec import RemoteCommandExecutorCheck
-<<<<<<< HEAD
 from bubuku.zookeeper import load_exhibitor_proxy, BukuExhibitor, RebalanceThrottleManager
-=======
 from bubuku.utils import get_opt_broker_id, prepare_configs, is_cluster_healthy
 from bubuku.zookeeper import load_exhibitor_proxy, BukuExhibitor
->>>>>>> 30086c0f
+
 
 _LOG = logging.getLogger('bubuku.cli')
 
@@ -106,16 +104,12 @@
 @click.option('--bin-packing', is_flag=True, help="Use bean packing approach instead of one way processing")
 @click.option('--parallelism', type=click.INT, default=1, show_default=True,
               help="Amount of partitions to move in a single rebalance step")
-<<<<<<< HEAD
+
 @click.option('--throttle', type=click.INT, default=100000000, help="Upper bound on bandwidth (in bytes/sec) used for "
                                                                     "rebalance")
 def rebalance_partitions(broker: str, empty_brokers: str, exclude_topics: str, parallelism: int, bin_packing: bool,
                          throttle: int):
     config, env_provider = __prepare_configs()
-=======
-def rebalance_partitions(broker: str, empty_brokers: str, exclude_topics: str, parallelism: int, bin_packing: bool):
-    config, env_provider = prepare_configs()
->>>>>>> 30086c0f
     with load_exhibitor_proxy(env_provider.get_address_provider(), config.zk_prefix) as zookeeper:
         empty_brokers_list = [] if empty_brokers is None else empty_brokers.split(',')
         exclude_topics_list = [] if exclude_topics is None else exclude_topics.split(',')
