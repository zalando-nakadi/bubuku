--- conflicted
+++ resolved
@@ -28,14 +28,9 @@
     def execute(self):
         aws_ = AWSResources(region=self.cluster_config['region'])
 
-<<<<<<< HEAD
-        instance = node.get_instance_by_ip(ec2_resource, self.cluster_config['cluster_name'], self.ip)
+        instance = node.get_instance_by_ip(aws_.ec2_resource, self.cluster_config['cluster_name'], self.ip)
         if not self.force:
             check_current_image_version(instance, self.cluster_config['image_version'])
-=======
-        instance = node.get_instance_by_ip(aws_.ec2_resource, self.cluster_config['cluster_name'], self.ip)
-        check_current_image_version(instance, self.cluster_config['image_version'])
->>>>>>> 71fea19c
 
         _LOG.info('Searching for instance %s volumes', instance.instance_id)
         volumes = aws_.ec2_client.describe_instance_attribute(InstanceId=instance.instance_id,
